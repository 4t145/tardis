--- conflicted
+++ resolved
@@ -62,12 +62,9 @@
 lru = { version = "0.10.0" }
 native-tls = { version = "0.2" }
 
-<<<<<<< HEAD
-=======
 # Tardis Macros
 tardis-macros = { version = "0.1.0-beta4", path = "../tardis-macros", optional = true }
 
->>>>>>> c597cc16
 # Log
 log = { version = "0.4" }
 tracing = { version = "0.1" }
