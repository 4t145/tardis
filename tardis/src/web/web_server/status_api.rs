<<<<<<< HEAD
//！ # Status Api
//！ For debug usage, get the current status of the tardis server.
//！
=======
#[cfg(feature = "cluster")]
use std::collections::HashMap;

>>>>>>> 694ff92e
use poem_openapi::{param::Query, Object};
use serde::{Deserialize, Serialize};
use std::collections::HashMap;

use crate::web::web_resp::{TardisApiResult, TardisResp};
#[derive(Debug, Clone)]
pub struct TardisStatusApi;
#[derive(Debug, Serialize, Deserialize, Object)]
pub struct TardisStatus {
    pub version: String,
    #[cfg(feature = "cluster")]
    pub cluster: TardisClusterStatus,
    pub fw_config: serde_json::Value,
}

impl TardisStatus {
    pub async fn fetch() -> TardisStatus {
        TardisStatus {
            version: env!("CARGO_PKG_VERSION").to_string(),
            #[cfg(feature = "cluster")]
            cluster: TardisClusterStatus::fetch().await,
            fw_config: serde_json::to_value(crate::TardisFuns::fw_config().as_ref().clone()).unwrap_or_default(),
        }
    }
}

#[cfg(feature = "cluster")]
#[derive(Debug, Serialize, Deserialize, Object)]
pub struct TardisClusterStatus {
    pub cluster_id: String,
    pub peer_nodes: HashMap<String, String>,
    pub subscribed: Vec<String>,
}

#[cfg(feature = "cluster")]
impl TardisClusterStatus {
    pub async fn fetch() -> TardisClusterStatus {
        TardisClusterStatus {
            cluster_id: crate::cluster::cluster_processor::local_node_id().await.to_string(),
            peer_nodes: crate::cluster::cluster_processor::cache_nodes().read().await.iter().map(|(k, v)| (k.to_string(), v.to_string())).collect(),
            subscribed: crate::cluster::cluster_processor::subscribers().read().await.iter().map(|(k, _)| k.to_string()).collect(),
        }
    }
}

#[poem_openapi::OpenApi]
impl TardisStatusApi {
    #[allow(unused_variables)]
    #[oai(path = "/status", method = "get")]
    pub async fn status(&self, cluster_id: Query<Option<String>>) -> TardisApiResult<TardisStatus> {
        let cluster_id = cluster_id.0;
        if let Some(id) = cluster_id {
            #[cfg(feature = "cluster")]
            {
                if id == *crate::cluster::cluster_processor::local_node_id().await {
                    return TardisResp::ok(TardisStatus::fetch().await);
                }
                let status = crate::cluster::cluster_processor::EventStatus::get_by_id(&id).await?;
                return TardisResp::ok(status);
            }
            #[cfg(not(feature = "cluster"))]
            {
                return TardisResp::err(crate::basic::error::TardisError::internal_error("cluster features not enabled", ""));
            }
        }
        TardisResp::ok(TardisStatus::fetch().await)
    }
}<|MERGE_RESOLUTION|>--- conflicted
+++ resolved
@@ -1,12 +1,9 @@
-<<<<<<< HEAD
 //！ # Status Api
 //！ For debug usage, get the current status of the tardis server.
 //！
-=======
 #[cfg(feature = "cluster")]
 use std::collections::HashMap;
 
->>>>>>> 694ff92e
 use poem_openapi::{param::Query, Object};
 use serde::{Deserialize, Serialize};
 use std::collections::HashMap;
